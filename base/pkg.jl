require("git")
require("pkgmetadata")

module Pkg
#
# Julia's git-based declarative package manager
#

using Metadata

import Git

# default locations: local package repo, remote metadata repo

const DEFAULT_META = "git://github.com/JuliaLang/METADATA.jl.git"

# some utility functions

function cd_pkgdir(f::Function)
    dir = julia_pkgdir()
    if !isdir(dir)
        error("Package directory $dir doesn't exist; run Pkg.init() to create it.")
    end
    cd(f,dir)
end

# create a new empty packge repository

function init(meta::String)
    dir = julia_pkgdir()
    if isdir(dir)
        error("Package directory $dir already exists.")
    end
    tmpdir = mktempdir()
    cd(tmpdir) do
        # create & configure
        run(`git init`)
        run(`git remote add origin .`)
<<<<<<< HEAD
        if success(`git config --global github.user` > SpawnNullStream())
            base = basename(julia_pkgdir())
=======
        if success(`git config --global github.user` > "/dev/null")
            base = basename(dir)
>>>>>>> 7a7fc10c
            user = readchomp(`git config --global github.user`)
            run(`git config remote.origin.url git@github.com:$user/$base`)
        else
            run(`git config --unset remote.origin.url`)
        end
        run(`git config branch.master.remote origin`)
        run(`git config branch.master.merge refs/heads/master`)
        # initial content
        run(`touch REQUIRE`)
        run(`git add REQUIRE`)
        run(`git submodule add $meta METADATA`)
        run(`git commit -m "empty package repo"`)
        cd(Git.autoconfig_pushurl,"METADATA")
        Metadata.gen_hashes()
    end
    run(`mv $tmpdir $dir`)
end
init() = init(DEFAULT_META)

# get/set the origin url for package repo

origin() = cd_pkgdir() do
    try readchomp(`git config remote.origin.url`)
    catch
        return nothing
    end
end
origin(url::String) = cd_pkgdir() do
    run(`git config remote.origin.url $url`)
end

# add and remove packages by name

add(pkgs::Vector{VersionSet}) = cd_pkgdir() do
    for pkg in pkgs
        if !contains(Metadata.packages(),pkg.package)
            error("invalid package: $(pkg.package)")
        end
        reqs = parse_requires("REQUIRE")
        if anyp(req->req.package==pkg.package,reqs)
            error("package already required: $pkg")
        end
        open("REQUIRE","a") do io
            print(io,pkg.package)
            for ver in pkg.versions
                print(io,"\t$ver")
            end
            println(io)
        end
    end
    run(`git add REQUIRE`)
    _resolve()
end
function add(pkgs::Union(String,VersionSet)...)
    pkgs_ = VersionSet[]
    for pkg in pkgs
        Base.push(pkgs_, isa(pkg,VersionSet) ? pkg : VersionSet(pkg))
    end
    add(pkgs_)
end

rm(pkgs::Vector{String}) = cd_pkgdir() do
    for pkg in pkgs
        if !contains(Metadata.packages(),pkg)
            error("invalid package: $pkg")
        end
        reqs = parse_requires("REQUIRE")
        if !anyp(req->req.package==pkg,reqs)
            error("package not required: $pkg")
        end
        open("REQUIRE") do r
            open("REQUIRE.new","w") do w
                for line in each_line(r)
                    fields = split(line)
                    if isempty(fields) || fields[1]!=pkg
                        print(w,line)
                    end
                end
            end
        end
        run(`mv REQUIRE.new REQUIRE`)
    end
    run(`git add REQUIRE`)
    _resolve()
end
rm(pkgs::String...) = rm(String[pkgs...])

# list available, required & installed packages

available() = cd_pkgdir() do
    [Metadata.each_package()...]
end

required() = cd_pkgdir() do
    parse_requires("REQUIRE")
end

installed() = cd_pkgdir() do
    h = Dict{String,Union(VersionNumber,String)}()
    Git.each_submodule(false) do name, path, sha1
        if name != "METADATA"
            h[name] = Metadata.version(name,sha1)
        end
    end
    return h
end

# update packages from requirements

function _resolve()
    reqs = parse_requires("REQUIRE")
    have = (String=>ASCIIString)[]
    Git.each_submodule(false) do pkg, path, sha1
        if pkg != "METADATA"
            have[pkg] = sha1
            if cd(Git.attached,path) && isfile("$path/REQUIRE")
                append!(reqs,parse_requires("$path/REQUIRE"))
                if isfile("$path/VERSION")
                    ver = convert(VersionNumber,readchomp("$path/VERSION"))
                    Base.push(reqs,VersionSet(pkg,[ver]))
                end
            end
        end
    end
    sort!(reqs)
    want = Metadata.resolve(reqs)
    pkgs = sort!(keys(merge(want,have)))
    for pkg in pkgs
        if has(have,pkg)
            if cd(Git.attached,pkg)
                # don't touch packages with attached heads
                continue
            end
            if has(want,pkg)
                if have[pkg] != want[pkg]
                    oldver = Metadata.version(pkg,have[pkg])
                    newver = Metadata.version(pkg,want[pkg])
                    up = oldver <= newver ? "Up" : "Down"
                    println("$(up)grading $pkg: v$oldver => v$newver")
                    cd(pkg) do
                        run(`git checkout -q $(want[pkg])`)
                    end
                    run(`git add -- $pkg`)
                end
            else
                ver = Metadata.version(pkg,have[pkg])
                println("Removing $pkg v$ver")
                run(`git rm -qrf --cached -- $pkg`)
                Git.modules(`--remove-section submodule.$pkg`)
                run(`git add .gitmodules`)
                run(`rm -rf -- $pkg`)
            end
        else
            ver = Metadata.version(pkg,want[pkg])
            println("Installing $pkg: v$ver")
            url = Metadata.pkg_url(pkg)
            run(`git submodule add --reference . $url $pkg`)
            cd(pkg) do
                Git.autoconfig_pushurl()
                run(`git checkout -q $(want[pkg])`)
            end
            run(`git add -- $pkg`)
        end
    end
end
resolve() = cd(_resolve,julia_pkgdir())

# clone a new package repo from a URL

# TODO: this is horribly broken
function clone(url::String)
    dir = julia_pkgdir()
    if isdir(dir)
        error("Package directory $dir already exists.")
    end
    tmpdir = mktempdir()
    run(`git clone $url $tmpdir`)
    cd(tmpdir) do
        gitdir = abs_path(readchomp(`git rev-parse --git-dir`))
        Git.each_submodule(false) do name, path, sha1
            cd(path) do
                run(`git fetch-pack $gitdir $sha1`)
            end
        end
    end
    run(`mv $tmpdir $dir`)
end

# record all submodule commits as tags

function tag_submodules()
    Git.each_submodule(true) do name, path, sha1
        run(`git fetch-pack -q $path HEAD`)
        run(`git tag -f submodules/$path/$(sha1[1:10]) $sha1`)
        run(`git --git-dir=$path/.git gc -q`)
    end
end

# checkout a particular repo version

checkout(rev::String) = cd_pkgdir() do
    run(`git checkout -fq $rev -- REQUIRE`)
    _resolve()
end
checkout() = checkout("HEAD")

# commit the current state of the repo with the given message

assert_git_clean() = Git.dirty() &&
    error("The following contents must be committed:\n",
          readall(`git ls-files -d -m -s -u`))

function commit(msg::String)
    tag_submodules()
    Git.canonicalize_config(".gitmodules")
    run(`git add .gitmodules`)
    run(`git commit -m $msg`)
end

function commit(f::Function, msg::String)
    assert_git_clean()
    try f()
    catch
        print(stderr_stream,
              "\n\n*** ERROR ENCOUNTERED ***\n\n",
              "Rolling back to HEAD...\n")
        checkout()
        rethrow()
    end
    if Git.staged() && !Git.unstaged()
        commit(msg)
        run(`git diff --name-only --diff-filter=D HEAD^ HEAD` | `xargs rm -rf`)
        checkout()
    elseif !Git.dirty()
        println(stderr_stream, "Nothing to commit.")
    else
        error("There are both staged and unstaged changes to packages.")
    end
end

# push & pull package repos to/from remotes

push() = cd_pkgdir() do
    assert_git_clean()
    tag_submodules()
    run(`git push --tags`)
    run(`git push`)
end

pull() = cd_pkgdir() do
    assert_git_clean()

    # get remote data
    run(`git fetch --tags`)
    run(`git fetch`)

    # see how far git gets with merging
    if success(`git merge -m "[jul] pull (simple merge)" FETCH_HEAD`) return end

    # get info about local, remote and base trees
    L = readchomp(`git rev-parse --verify HEAD`)
    R = readchomp(`git rev-parse --verify FETCH_HEAD`)
    B = readchomp(`git merge-base $L $R`)
    Rc = Git.read_config_blob("$R:.gitmodules")
    Rs = Git.config_sections(Rc)

    # intelligently 3-way merge .gitmodules versions
    if Git.different(L,R,".gitmodules")
        Bc = Git.read_config_blob("$B:.gitmodules")
        Lc = Git.read_config_blob("$L:.gitmodules")
        Cc, conflicts, deleted = Git.merge_configs(Bc,Lc,Rc)
        # warn about config conflicts
        for (key,vals) in conflicts
            print(stderr_stream,
                "\nModules config conflict for $key:\n",
                "  local value  = $(vals[1])\n",
                "  remote value = $(vals[2])\n",
                "\n",
                "Both values written to .gitmodules -- please edit and choose one.\n\n",
            )
            Cc[key] = vals
        end
        # remove submodules that were deleted
        for section in deleted
            if !begins_with(section,"submodule.") continue end
            path = get(Lc,"$section.path",nothing)
            if path == nothing continue end
            run(`git rm -qrf --cached --ignore-unmatch -- $path`)
            run(`rm -rf $path`)
        end
        # write the result (unconditionally) and stage it (if no conflicts)
        Git.write_config(".gitmodules", Cc)
        if isempty(conflicts) run(`git add .gitmodules`) end
    end

    # merge submodules
    Git.each_submodule(false) do name, path, sha1
        if has(Rs,"submodule.$name") && Git.different(L,R,path)
            alt = readchomp(`git rev-parse $R:$path`)
            cd(path) do
                run(`git merge --no-edit $alt`)
            end
            run(`git add -- $path`)
        end
    end

    # check for remaining merge conflicts
    if Git.unstaged()
        unmerged = readall(`git ls-files -m` | `sort` | `uniq`)
        unmerged = replace(unmerged, r"^", "    ")
        print(stderr_stream,
            "\n\n*** WARNING ***\n\n",
            "You have unresolved merge conflicts in the following files:\n\n",
            unmerged,
            "\nPlease resolve these conflicts, `git add` the files, and commit.\n"
        )
        error("pull: merge conflicts")
    end

    # try to commit -- fails if unresolved conflicts remain
    run(`git commit -m "[jul] pull (complex merge)"`)
    checkout("HEAD")
    tag_submodules()
end

# update system to latest and greatest

update() = cd_pkgdir() do
    Git.each_submodule(false) do name, path, sha1
        cd(path) do
            if Git.attached()
                run(`git pull`)
            else
                run(`git fetch -q --all --tags --prune --recurse-submodules`)
            end
        end
    end
    cd("METADATA") do
        run(`git pull`)
    end
    run(`git add METADATA`)
    Metadata.gen_hashes()
    _resolve()
end

# create a new package repo (unregistered)

create(name::String) = cd_pkgdir() do
    run(`mkdir -p $name`)
    cd(name) do
        run(`git init`)
        run(`git commit --allow-empty -m "initial empty commit"`)
        run(`touch README.md`)
        run(`mkdir src`)
    end
end

# Create a skeleton package that can be easily filled in
function skeleton(package_name::String)
    try
        mkdir(package_name)
    catch
        error("Unable to create directory for new package: $(package_name)")
    end
    try
        cd(package_name) do
            file_create("LICENSE.md") # Should insert MIT content
            file_create("README.md")
            file_create("REQUIRE")
            mkdir("src")
            file_create(file_path("src", strcat(package_name, ".jl")))
            mkdir("test")
            file_create(file_path("test", strcat("01", ".jl")))
        end
    catch
        error("Unable to initialize contents of new package")
    end
end

skeleton() = skeleton("Example")

# If a package contains data, make it easy to find its location
function package_directory(package_name::String)
  if has(ENV, "JULIA_PKGDIR")
    return file_path(ENV["JULIA_PKGDIR"], package_name)
  else
    return path_expand(file_path("~/.julia", package_name))
  end
end

end # module<|MERGE_RESOLUTION|>--- conflicted
+++ resolved
@@ -36,13 +36,8 @@
         # create & configure
         run(`git init`)
         run(`git remote add origin .`)
-<<<<<<< HEAD
         if success(`git config --global github.user` > SpawnNullStream())
-            base = basename(julia_pkgdir())
-=======
-        if success(`git config --global github.user` > "/dev/null")
             base = basename(dir)
->>>>>>> 7a7fc10c
             user = readchomp(`git config --global github.user`)
             run(`git config remote.origin.url git@github.com:$user/$base`)
         else

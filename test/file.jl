## paths

@unix_only begin
    @assert split_extension(".bashrc") == (".bashrc","")
    @assert split_extension("/dir/.bashrc") == ("/dir/.bashrc","")
    @assert split_extension("a.b/a") == ("a.b/a","")
    @assert split_extension("a/a.b.c") == ("a/a.b",".c")

    @assert split_path("a/b/c") == ["a","b","c"]
    @assert split_path("a//b/c") == ["a","b","c"]
end

#############################################
# Create some temporary files & directories #
#############################################
<<<<<<< HEAD
# This code assumes the availability of POSIX tools in the current PATH
# TODO: remove this dependency
dir_name = strcat("$(systmpdir())/testdir", randstring(6))
dir_create(dir_name)
=======
# This first section may not run for non-UNIX people.
# If so, create the directories and files manually, and comment out this section
# (Or fix up the code to support such operations on Windows!)
dir_name = strcat("/tmp/testdir", randstring(6))
mkdir(dir_name)
>>>>>>> f30c586d
filename = strcat(dir_name, "/afile.txt")
file_create(filename)

#######################################################################
# This section tests some of the features of the stat-based file info #
#######################################################################
@assert isdir(dir_name) == true
@assert isfile(dir_name) == false
@assert islink(dir_name) == false
@assert isdir(filename) == false
@assert isfile(filename) == true
@assert islink(filename) == false
@assert isreadable(filename) == true
@assert iswriteable(filename) == true
# Here's something else that might be UNIX-specific?
run(`chmod -w $filename`)
@assert iswriteable(filename) == false
run(`chmod +w $filename`)
@assert isexecutable(filename) == false
@assert filesize(filename) == 0
# On windows the filesize of a folder is the accumulation of all the contained 
# files ans is thus zero in this case. 
@windows_only begin
	@assert filesize(dir_name) == 0
end
@unix_only begin
	@assert filesize(dir_name) > 0
end
@assert mtime(filename) >= mtime(dir_name)

#######################################################################
# This section tests temporary file and directory creation.           #
#######################################################################

# my_tempdir = tempdir()
# @assert isdir(my_tempdir) == true

# path = tempname()
# @assert ispath(path) == false

# (filename, f) = mktemp()
# print(f, "Here is some text")
# close(f)
# @assert isfile(filename) == true
# @assert readall(filename) == "Here is some text"

# dirname = mktempdir()
# @assert isdir(dirname)
 
############
# Clean up #
############
file_remove(filename)
rmdir(dir_name)<|MERGE_RESOLUTION|>--- conflicted
+++ resolved
@@ -13,18 +13,11 @@
 #############################################
 # Create some temporary files & directories #
 #############################################
-<<<<<<< HEAD
-# This code assumes the availability of POSIX tools in the current PATH
-# TODO: remove this dependency
-dir_name = strcat("$(systmpdir())/testdir", randstring(6))
-dir_create(dir_name)
-=======
 # This first section may not run for non-UNIX people.
 # If so, create the directories and files manually, and comment out this section
 # (Or fix up the code to support such operations on Windows!)
-dir_name = strcat("/tmp/testdir", randstring(6))
+dir_name = strcat("/$(systmpdir())/testdir", randstring(6))
 mkdir(dir_name)
->>>>>>> f30c586d
 filename = strcat(dir_name, "/afile.txt")
 file_create(filename)
 
@@ -51,7 +44,7 @@
 	@assert filesize(dir_name) == 0
 end
 @unix_only begin
-	@assert filesize(dir_name) > 0
+@assert filesize(dir_name) > 0
 end
 @assert mtime(filename) >= mtime(dir_name)
 

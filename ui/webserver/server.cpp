--- conflicted
+++ resolved
@@ -573,11 +573,7 @@
 //read the length of the header;
 void read_header_length(uv_stream_t* stream, ssize_t nread, uv_buf_t buf)
 {
-<<<<<<< HEAD
-#if 1
-=======
 #ifdef DEBUG_TRACE
->>>>>>> d5d3db2a
     cout << "Header Length!\n";
 #endif
     if(nread<0)
@@ -618,11 +614,7 @@
     uv_tcp_init(uv_default_loop(),client);
     uv_accept((uv_stream_t*)server,(uv_stream_t*)client);
 
-<<<<<<< HEAD
-#if 1
-=======
 #ifdef DEBUG_TRACE
->>>>>>> d5d3db2a
     std::cout<<"Accepted connection!\n";
 #endif
 
